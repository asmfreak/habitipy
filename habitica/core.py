#!/usr/bin/env python
# -*- coding: utf-8 -*-

"""
Phil Adams http://philadams.net

habitica: commandline interface for http://habitica.com
http://github.com/philadams/habitica

TODO: figure out cache solution (shelve-json?) and how/when to invalidate
"""


from bisect import bisect
import json
import os
from time import sleep
from webbrowser import open_new_tab

from docopt import docopt

from . import api


<<<<<<< HEAD
VERSION = 'habitica version 0.0.11'
CONFIG_FILE = '~/.habiticarc'
=======
VERSION = 'habitica version 0.0.10'
>>>>>>> b3adbe96
CACHE_FILE = '~/.habitica.cache'
TASK_VALUE_BASE = 0.9747  # http://habitica.wikia.com/wiki/Task_Value
HABITICA_REQUEST_WAIT_TIME = 0.5  # time to pause between concurrent requests
HABITICA_TASKS_PAGE = 'https://habitica.com/#/tasks'
# https://trello.com/c/4C8w1z5h/17-task-difficulty-settings-v2-priority-multiplier
PRIORITY = {'easy': 1,
            'medium': 1.5,
            'hard': 2}


def load_netrc:
    host='habitica.com'
    accts = netrc.netrc()
    authn = accts.authenticators(host)
    return dict( 'x-api-user': authn[0], 'x-api-key': authn[2])

def clear_cache():
    """delete the cache file CACHE_FILE."""
    try:
        os.remove(os.path.expanduser(CACHE_FILE))
    except OSError:
        pass  # overwhelmingly, the cache file wasn't there
    print('cache file (%s) deleted' % CACHE_FILE)


def get_task_ids(args, key='<task-id>'):
    """
    handle task-id formats such as:
        habitica todos done 3
        habitica todos done 1,2,3
        habitica todos done 2 3
        habitica todos done 1-3,4
    """
    task_ids = []
    for raw_arg in args[key]:
        for bit in raw_arg.split(','):
            if '-' in bit:
                start, stop = [int(e) for e in bit.split('-')]
                task_ids.extend(range(start, stop + 1))
            else:
                task_ids.append(int(bit))
    return [e - 1 for e in set(task_ids)]


def updated_task_list(tasks, tids):
    for tid in sorted(tids, reverse=True):
        del(tasks[tid])
    return tasks


def print_task_list(tasks):
    for i, task in enumerate(tasks):
        completed = 'x' if task['completed'] else ' '
        print('[%s] %s %s' % (completed, i + 1, task['text']))


def qualitative_task_score_from_value(value):
    # task value/score info: http://habitica.wikia.com/wiki/Task_Value
    scores = ['*', '**', '***', '****', '*****', '******', '*******']
    breakpoints = [-20, -10, -1, 1, 5, 10]
    return scores[bisect(breakpoints, value)]


def cli():
    """Habitica command-line interface.

    usage:
      habitica status
      habitica habits|dailies|todos
      habitica habits up <task-id>
      habitica habits down <task-id>
      habitica dailies done <task-id>
      habitica dailies undo <task-id>
      habitica todos done <task-id>...
      habitica todos add <task>... [--difficulty=<d>]
      habitica server
      habitica home

    options:
      -h --help         Show this screen
      --version         Show version
      --difficulty=<d>  (easy | medium | hard) [default: easy]

    Subcommands:
      status                 Show HP, XP, GP, and more for user
      habits                 List habit tasks
      habits up <task-id>    Up (+) habit <task-id>
      habits down <task-id>  Down (-) habit <task-id>
      dailies                List daily tasks
      dailies done           Mark daily <task-id> complete
      dailies undo           Mark daily <task-id> incomplete
      todos                  List todo tasks
      todos done <task-id>   Mark todo <task-id> completed
      todos add <task>       Add todo with description <task>
      server                 Show status of Habitica service
      home                   Open tasks page in default browser
    """

    # load config and set auth
<<<<<<< HEAD
    config = load_config(CONFIG_FILE)
    authkeys = ['x-api-user', 'x-api-key']
    auth = dict([(k, config[k]) for k in authkeys])
    # auth = dict([(k, config[k]) for k in authkeys if k in config])
=======
    auth = load_netrc()
>>>>>>> b3adbe96

    # set up args
    args = docopt(cli.__doc__, version=VERSION)

    # instantiate api service
    hbt = api.Habitica(auth=auth)

    # GET server status
    if args['server']:
        server = hbt.status()
        if server['status'] == 'up':
            print('Habitica server is up')
        else:
            print('Habitica server down... or your computer cannot connect')

    # open HOME
    elif args['home']:
        print('Opening %s' % HABITICA_TASKS_PAGE)
        open_new_tab(HABITICA_TASKS_PAGE)

    # GET user
    elif args['status']:
        user = hbt.user()
        stats = user.get('stats', '')
        items = user.get('items', '')
        food_count = sum(items['food'].values())
        party = user.get('party', '')
        quest = party['quest'].get('key', '')
        quest_progress = party['quest'].get('progress', '')
        title = 'Level %d %s' % (stats['lvl'], stats['class'].capitalize())
        health = '%d/%d' % (stats['hp'], stats['maxHealth'])
        xp = '%d/%d' % (int(stats['exp']), stats['toNextLevel'])
        mana = '%d/%d' % (int(stats['mp']), stats['maxMP'])
        currentPet = items.get('currentPet', '')
        pet = '%s (%d food items)' % (currentPet, food_count)
        mount = items.get('currentMount', '')
        len_ljust = max(map(len, ('health', 'xp', 'mana', 'pet', 'mount'))) + 1
        print('-' * len(title))
        print(title)
        print('-' * len(title))
        print('%s %s' % ('Health:'.rjust(len_ljust, ' '), health))
        print('%s %s' % ('XP:'.rjust(len_ljust, ' '), xp))
        print('%s %s' % ('Mana:'.rjust(len_ljust, ' '), mana))
        print('%s %s' % ('Pet:'.rjust(len_ljust, ' '), pet))
        print('%s %s' % ('Mount:'.rjust(len_ljust, ' '), mount))

    # GET/POST habits
    elif args['habits']:
        tids = get_task_ids(args)
        habits = hbt.user.tasks(type='habit')
        if args['up']:
            for tid in tids:
                tval = habits[tid]['value']
                hbt.user.tasks(_id=habits[tid]['id'],
                               _direction='up', _method='post')
                print('incremented task \'%s\'' % habits[tid]['text'])
                habits[tid]['value'] = tval + (TASK_VALUE_BASE ** tval)
                sleep(HABITICA_REQUEST_WAIT_TIME)
        elif args['down']:
            for tid in tids:
                tval = habits[tid]['value']
                hbt.user.tasks(_id=habits[tid]['id'],
                               _direction='down', _method='post')
                print('decremented task \'%s\'' % habits[tid]['text'])
                habits[tid]['value'] = tval - (TASK_VALUE_BASE ** tval)
                sleep(HABITICA_REQUEST_WAIT_TIME)
        for i, task in enumerate(habits):
            score = qualitative_task_score_from_value(task['value'])
            print('[%s] %s %s' % (score, i + 1, task['text']))

    # GET/PUT tasks:daily
    elif args['dailies']:
        tids = get_task_ids(args)
        dailies = hbt.user.tasks(type='daily')
        if args['done']:
            for tid in tids:
                hbt.user.tasks(_id=dailies[tid]['id'],
                               _direction='up', _method='post')
                print('marked daily \'%s\' completed' % dailies[tid]['text'])
                dailies[tid]['completed'] = True
                sleep(HABITICA_REQUEST_WAIT_TIME)
        elif args['undo']:
            for tid in tids:
                hbt.user.tasks(_id=dailies[tid]['id'],
                               _method='put', completed=False)
                print('marked daily \'%s\' incomplete' % dailies[tid]['text'])
                dailies[tid]['completed'] = False
                sleep(HABITICA_REQUEST_WAIT_TIME)
        print_task_list(dailies)

    # GET tasks:todo
    elif args['todos']:
        tids = get_task_ids(args)
        todos = [e for e in hbt.user.tasks(type='todo')
                 if not e['completed']]
        if args['done']:
            for tid in tids:
                hbt.user.tasks(_id=todos[tid]['id'],
                               _direction='up', _method='post')
                print('marked todo \'%s\' complete' % todos[tid]['text'])
                sleep(HABITICA_REQUEST_WAIT_TIME)
            todos = updated_task_list(todos, tids)
        elif args['add']:
            ttext = ' '.join(args['<task>'])
            hbt.user.tasks(type='todo',
                           text=ttext,
                           priority=PRIORITY[args['--difficulty']],
                           _method='post')
            todos.insert(0, {'completed': False, 'text': ttext})
            print('added new todo \'%s\'' % ttext)
        print_task_list(todos)


if __name__ == '__main__':
    cli()<|MERGE_RESOLUTION|>--- conflicted
+++ resolved
@@ -13,6 +13,7 @@
 
 from bisect import bisect
 import json
+import netrc
 import os
 from time import sleep
 from webbrowser import open_new_tab
@@ -22,12 +23,7 @@
 from . import api
 
 
-<<<<<<< HEAD
 VERSION = 'habitica version 0.0.11'
-CONFIG_FILE = '~/.habiticarc'
-=======
-VERSION = 'habitica version 0.0.10'
->>>>>>> b3adbe96
 CACHE_FILE = '~/.habitica.cache'
 TASK_VALUE_BASE = 0.9747  # http://habitica.wikia.com/wiki/Task_Value
 HABITICA_REQUEST_WAIT_TIME = 0.5  # time to pause between concurrent requests
@@ -38,11 +34,10 @@
             'hard': 2}
 
 
-def load_netrc:
-    host='habitica.com'
+def load_netrc(host='habitica.com'):
     accts = netrc.netrc()
     authn = accts.authenticators(host)
-    return dict( 'x-api-user': authn[0], 'x-api-key': authn[2])
+    return {'x-api-user': authn[0], 'x-api-key': authn[2]}
 
 def clear_cache():
     """delete the cache file CACHE_FILE."""
@@ -126,15 +121,8 @@
       home                   Open tasks page in default browser
     """
 
-    # load config and set auth
-<<<<<<< HEAD
-    config = load_config(CONFIG_FILE)
-    authkeys = ['x-api-user', 'x-api-key']
-    auth = dict([(k, config[k]) for k in authkeys])
-    # auth = dict([(k, config[k]) for k in authkeys if k in config])
-=======
+    # set up auth
     auth = load_netrc()
->>>>>>> b3adbe96
 
     # set up args
     args = docopt(cli.__doc__, version=VERSION)
