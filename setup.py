--- conflicted
+++ resolved
@@ -14,13 +14,10 @@
     license='LICENSE.txt',
     description='Commandline interface to HabitRPG (http://habitrpg.com)',
     long_description=readme,
-<<<<<<< HEAD
     packages=find_packages(exclude=('dist', 'tests')),
-=======
-    packages=['hrpg'],
     install_requires=[
         'docopt',
+        'requests',
     ],
->>>>>>> e57e6410
     scripts=['bin/hrpg'],
 )